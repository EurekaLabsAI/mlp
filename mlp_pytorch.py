--- conflicted
+++ resolved
@@ -26,11 +26,7 @@
         self.wte = nn.Embedding(vocab_size, embedding_size) # token embedding table
         self.mlp = nn.Sequential(
             nn.Linear(context_length * embedding_size, hidden_size),
-<<<<<<< HEAD
-            nn.ReLU(),
-=======
             nn.Tanh(),
->>>>>>> e8396d9e
             nn.Linear(hidden_size, vocab_size)
         )
 
@@ -122,11 +118,6 @@
 # -----------------------------------------------------------------------------
 # let's train!
 random = RNG(1337)
-<<<<<<< HEAD
-torch.manual_seed(1337)
-# TODO: actually use this rng for the model initialization
-=======
->>>>>>> e8396d9e
 
 # "train" the Tokenizer, so we're able to map between characters and tokens
 train_text = open('data/train.txt', 'r').read()
