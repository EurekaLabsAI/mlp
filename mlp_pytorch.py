--- conflicted
+++ resolved
@@ -32,11 +32,7 @@
         self.wte = nn.Embedding(vocab_size, embedding_size) # token embedding table
         self.mlp = nn.Sequential(
             nn.Linear(context_length * embedding_size, hidden_size),
-<<<<<<< HEAD
-            nn.ReLU(),
-=======
             nn.Tanh(),
->>>>>>> e8396d9e
             nn.Linear(hidden_size, vocab_size)
         )
         self.write_model("mlp_weights.bin")
@@ -154,14 +150,8 @@
 
 # -----------------------------------------------------------------------------
 # let's train!
-<<<<<<< HEAD
-
-seed = 1337
-random = RNG(seed)
-# TODO: actually use this rng for the model initialization
-=======
+
 random = RNG(1337)
->>>>>>> e8396d9e
 
 # "train" the Tokenizer, so we're able to map between characters and tokens
 train_text = open('data/train.txt', 'r').read()
@@ -180,12 +170,8 @@
 context_length = 3 # if 3 tokens predict the 4th, this is a 4-gram model
 embedding_size = 24
 hidden_size = 512
-<<<<<<< HEAD
-model = MLP(vocab_size, context_length, embedding_size, hidden_size, seed)
-=======
 model = MLP(vocab_size, context_length, embedding_size, hidden_size)
 model.reinit(random) # reinitialize the model with our own RNG
->>>>>>> e8396d9e
 
 # create the optimizer
 learning_rate = 1e-3
